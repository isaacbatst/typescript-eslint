--- conflicted
+++ resolved
@@ -198,10 +198,6 @@
       - name: Install Playwright Browsers
         run: npx playwright install --with-deps
 
-<<<<<<< HEAD
-      - name: Run Playwright tests
-        run: yarn test --reporter=list
-=======
       - name: Wait for Netlify deployment
         uses: probablyup/wait-for-netlify-action@3.2.0
         id: waitForDeployment
@@ -212,7 +208,6 @@
 
       - name: Run Playwright tests against the Netlify deployment
         run: yarn playwright test --reporter=list
->>>>>>> a26afcfc
         working-directory: packages/website
         env:
           PLAYWRIGHT_TEST_BASE_URL: ${{ steps.waitForDeployment.outputs.url }}
