// @ts-check

import eslintJs from '@eslint/js';
import * as plugin from '@typescript-eslint/eslint-plugin';
import { analyze } from '@typescript-eslint/scope-manager';
import { astConverter } from '@typescript-eslint/typescript-estree/use-at-your-own-risk';
import { visitorKeys } from '@typescript-eslint/visitor-keys';
import { Linter } from 'eslint';
import esquery from 'esquery';

<<<<<<< HEAD
// @ts-expect-error define is not defined
define(['exports', 'vs/language/typescript/tsWorker'], function (exports) {
  exports.analyze = analyze;
  exports.visitorKeys = visitorKeys;
  exports.astConverter = astConverter;
  exports.esquery = esquery;
  exports.Linter = Linter;
  exports.rules = plugin.rules;

  /** @type {Record<string, unknown>} */
  const configs = {};

  for (const [key, value] of Object.entries(eslintJs.configs)) {
    configs[`eslint:${key}`] = value;
  }
  for (const [key, value] of Object.entries(plugin.configs)) {
    configs[`plugin:@typescript-eslint/${key}`] = value;
  }

  exports.configs = configs;
});
=======
// don't change exports to export *
exports.getScriptKind = getScriptKind;
exports.analyze = analyze;
exports.visitorKeys = visitorKeys;
exports.astConverter = astConverter;
exports.esquery = esquery;

exports.createLinter = function () {
  const linter = new Linter();
  for (const name in rules) {
    linter.defineRule(`@typescript-eslint/${name}`, rules[name]);
  }
  return linter;
};
>>>>>>> 58d543df
<|MERGE_RESOLUTION|>--- conflicted
+++ resolved
@@ -8,41 +8,22 @@
 import { Linter } from 'eslint';
 import esquery from 'esquery';
 
-<<<<<<< HEAD
-// @ts-expect-error define is not defined
-define(['exports', 'vs/language/typescript/tsWorker'], function (exports) {
-  exports.analyze = analyze;
-  exports.visitorKeys = visitorKeys;
-  exports.astConverter = astConverter;
-  exports.esquery = esquery;
-  exports.Linter = Linter;
-  exports.rules = plugin.rules;
-
-  /** @type {Record<string, unknown>} */
-  const configs = {};
-
-  for (const [key, value] of Object.entries(eslintJs.configs)) {
-    configs[`eslint:${key}`] = value;
-  }
-  for (const [key, value] of Object.entries(plugin.configs)) {
-    configs[`plugin:@typescript-eslint/${key}`] = value;
-  }
-
-  exports.configs = configs;
-});
-=======
 // don't change exports to export *
-exports.getScriptKind = getScriptKind;
 exports.analyze = analyze;
 exports.visitorKeys = visitorKeys;
 exports.astConverter = astConverter;
 exports.esquery = esquery;
+exports.Linter = Linter;
+exports.rules = plugin.rules;
 
-exports.createLinter = function () {
-  const linter = new Linter();
-  for (const name in rules) {
-    linter.defineRule(`@typescript-eslint/${name}`, rules[name]);
-  }
-  return linter;
-};
->>>>>>> 58d543df
+/** @type {Record<string, unknown>} */
+const configs = {};
+
+for (const [key, value] of Object.entries(eslintJs.configs)) {
+  configs[`eslint:${key}`] = value;
+}
+for (const [key, value] of Object.entries(plugin.configs)) {
+  configs[`plugin:@typescript-eslint/${key}`] = value;
+}
+
+exports.configs = configs;