--- conflicted
+++ resolved
@@ -18,19 +18,7 @@
 exports.visitorKeys = visitorKeys;
 exports.astConverter = astConverter;
 exports.esquery = esquery;
-exports.Linter = Linter;
-exports.rules = plugin.rules;
 
-<<<<<<< HEAD
-/** @type {Record<string, unknown>} */
-const configs = {};
-
-for (const [key, value] of Object.entries(eslintJs.configs)) {
-  configs[`eslint:${key}`] = value;
-}
-for (const [key, value] of Object.entries(plugin.configs)) {
-  configs[`plugin:@typescript-eslint/${key}`] = value;
-=======
 exports.createLinter = function () {
   const linter = new Linter();
   for (const name in plugin.rules) {
@@ -53,7 +41,6 @@
     );
   }
   configs[`plugin:@typescript-eslint/${name}`] = value;
->>>>>>> 648f6ad5
 }
 
 exports.configs = configs;