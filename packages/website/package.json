--- conflicted
+++ resolved
@@ -6,13 +6,9 @@
     "build": "docusaurus build",
     "clear": "docusaurus clear",
     "format": "prettier --write \"./**/*.{md,mdx,ts,js,tsx,jsx}\" --ignore-path ../../.prettierignore",
-<<<<<<< HEAD
     "generate-package-versions": "tsx ./tools/generate-package-versions.ts",
-=======
-    "generate-website-dts": "tsx ./tools/generate-website-dts.ts",
     "stylelint": "stylelint \"src/**/*.css\"",
     "stylelint:fix": "stylelint \"src/**/*.css\" --fix",
->>>>>>> c6a3acdf
     "lint": "nx lint",
     "serve": "docusaurus serve",
     "start": "docusaurus start",
@@ -63,20 +59,13 @@
     "copy-webpack-plugin": "^11.0.0",
     "cross-fetch": "*",
     "globby": "^11.1.0",
-<<<<<<< HEAD
     "monaco-editor": "^0.36.0",
-    "webpack": "^5.74.0",
-    "semver": "^7.3.7"
-=======
-    "make-dir": "*",
-    "monaco-editor": "^0.33.0",
-    "rimraf": "*",
     "stylelint": "^15.3.0",
     "stylelint-config-recommended": "^11.0.0",
     "stylelint-config-standard": "^31.0.0",
     "stylelint-order": "^6.0.3",
-    "webpack": "^5.74.0"
->>>>>>> c6a3acdf
+    "webpack": "^5.74.0",
+    "semver": "^7.3.7"
   },
   "browserslist": {
     "production": [
