--- conflicted
+++ resolved
@@ -24,14 +24,9 @@
     "@docusaurus/remark-plugin-npm2yarn": "~2.4.0",
     "@docusaurus/theme-common": "~2.4.0",
     "@mdx-js/react": "1.6.22",
-<<<<<<< HEAD
-    "@typescript-eslint/parser": "5.56.0",
-    "@typescript-eslint/website-eslint": "5.56.0",
-    "@typescript/vfs": "^1.4.0",
-=======
     "@typescript-eslint/parser": "5.57.0",
     "@typescript-eslint/website-eslint": "5.57.0",
->>>>>>> 0d8d9f29
+    "@typescript/vfs": "^1.4.0",
     "clsx": "^1.1.1",
     "eslint": "*",
     "json-schema": "^0.4.0",
