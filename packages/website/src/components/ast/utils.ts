import type { TSESTree } from '@typescript-eslint/utils';
import type * as ts from 'typescript';

<<<<<<< HEAD
import { expandFlags, tsEnumValue } from './tsUtils';
=======
import { tsEnumFlagToString, tsEnumToString } from './tsUtils';
>>>>>>> 0d8d9f29
import type { ParentNodeType } from './types';

export function objType(obj: unknown): string {
  const type = Object.prototype.toString.call(obj).slice(8, -1);
  if (type === 'Object' && obj && typeof obj[Symbol.iterator] === 'function') {
    return 'Iterable';
  }

  return type;
}

export function isRecord(value: unknown): value is Record<string, unknown> {
  return objType(value) === 'Object';
}

export function isESNode(value: object): value is TSESTree.BaseNode {
  return 'type' in value && 'loc' in value && 'range' in value;
}

export function isTSNode(value: object): value is ts.Node {
  return 'kind' in value && 'pos' in value && 'flags' in value;
}

export function getNodeType(value: unknown): ParentNodeType {
  if (Boolean(value) && isRecord(value)) {
    if (isESNode(value)) {
      return 'esNode';
    } else if ('$id' in value && 'childScopes' in value && 'type' in value) {
      return 'scope';
    } else if (
      'scopes' in value &&
      'nodeToScope' in value &&
      'declaredVariables' in value
    ) {
      return 'scopeManager';
    } else if (
      'references' in value &&
      'identifiers' in value &&
      'name' in value
    ) {
      return 'scopeVariable';
    } else if ('$id' in value && 'type' in value && 'node' in value) {
      return 'scopeDefinition';
    } else if (
      '$id' in value &&
      'resolved' in value &&
      'identifier' in value &&
      'from' in value
    ) {
      return 'scopeReference';
    } else if ('kind' in value && 'pos' in value && 'flags' in value) {
      return 'tsNode';
    } else if ('getSymbol' in value) {
      return 'tsType';
    } else if ('getDeclarations' in value && value.getDeclarations != null) {
      return 'tsSymbol';
    } else if ('getParameters' in value && value.getParameters != null) {
      return 'tsSignature';
    } else if (
      'flags' in value &&
      ('antecedent' in value || 'antecedents' in value || 'consequent' in value)
    ) {
      return 'tsFlow';
    }
  }
  return undefined;
}

export function ucFirst(value: string): string {
  if (value.length > 0) {
    return value.slice(0, 1).toUpperCase() + value.slice(1, value.length);
  }
  return value;
}

export function getTypeName(
  value: Record<string, unknown>,
  valueType: ParentNodeType,
): string | undefined {
  switch (valueType) {
    case 'esNode':
      return String(value.type);
    case 'tsNode':
<<<<<<< HEAD
      return tsEnumValue('SyntaxKind', value.kind);
=======
      return tsEnumToString('SyntaxKind', Number(value.kind));
>>>>>>> 0d8d9f29
    case 'scopeManager':
      return 'ScopeManager';
    case 'scope':
      return `${ucFirst(String(value.type))}Scope$${String(value.$id)}`;
    case 'scopeDefinition':
      return `Definition#${String(value.type)}$${String(value.$id)}`;
    case 'scopeVariable':
      return `Variable#${String(value.name)}$${String(value.$id)}`;
    case 'scopeReference':
      return `Reference#${String(
        isRecord(value.identifier) ? value.identifier.name : 'unknown',
      )}$${String(value.$id)}`;
    case 'tsType':
      return '[Type]';
    case 'tsSymbol':
      return `Symbol(${String(value.escapedName)})`;
    case 'tsSignature':
      return '[Signature]';
    case 'tsFlow':
      return '[FlowNode]';
  }
  return undefined;
}

export function getTooltipLabel(
  value: unknown,
  propName?: string,
  parentType?: ParentNodeType,
): string | undefined {
  if (typeof value === 'number') {
    switch (parentType) {
      case 'tsNode': {
        switch (propName) {
          case 'flags':
<<<<<<< HEAD
            return expandFlags('NodeFlags', value);
          case 'numericLiteralFlags':
            return expandFlags('TokenFlags', value);
          case 'modifierFlagsCache':
            return expandFlags('ModifierFlags', value);
          case 'scriptKind':
            return `ScriptKind.${tsEnumValue('ScriptKind', value)}`;
          case 'transformFlags':
            return expandFlags('TransformFlags', value);
          case 'kind':
            return `SyntaxKind.${tsEnumValue('SyntaxKind', value)}`;
          case 'languageVersion':
            return `ScriptTarget.${tsEnumValue('ScriptTarget', value)}`;
          case 'languageVariant':
            return `LanguageVariant.${tsEnumValue('LanguageVariant', value)}`;
=======
            return tsEnumFlagToString('NodeFlags', value);
          case 'numericLiteralFlags':
            return tsEnumFlagToString('TokenFlags', value);
          case 'modifierFlagsCache':
            return tsEnumFlagToString('ModifierFlags', value);
          case 'scriptKind':
            return `ScriptKind.${tsEnumToString('ScriptKind', value)}`;
          case 'transformFlags':
            return tsEnumFlagToString('TransformFlags', value);
          case 'kind':
            return `SyntaxKind.${tsEnumToString('SyntaxKind', value)}`;
          case 'languageVersion':
            return `ScriptTarget.${tsEnumToString('ScriptTarget', value)}`;
          case 'languageVariant':
            return `LanguageVariant.${tsEnumToString(
              'LanguageVariant',
              value,
            )}`;
>>>>>>> 0d8d9f29
        }
        break;
      }
      case 'tsType':
        if (propName === 'flags') {
<<<<<<< HEAD
          return expandFlags('TypeFlags', value);
        } else if (propName === 'objectFlags') {
          return expandFlags('ObjectFlags', value);
=======
          return tsEnumFlagToString('TypeFlags', value);
        } else if (propName === 'objectFlags') {
          return tsEnumFlagToString('ObjectFlags', value);
>>>>>>> 0d8d9f29
        }
        break;
      case 'tsSymbol':
        if (propName === 'flags') {
<<<<<<< HEAD
          return expandFlags('SymbolFlags', value);
=======
          return tsEnumFlagToString('SymbolFlags', value);
>>>>>>> 0d8d9f29
        }
        break;
      case 'tsFlow':
        if (propName === 'flags') {
<<<<<<< HEAD
          return expandFlags('FlowFlags', value);
=======
          return tsEnumFlagToString('FlowFlags', value);
>>>>>>> 0d8d9f29
        }
        break;
    }
  }
  return undefined;
}

function getValidRange(range: unknown): [number, number] | undefined {
  if (
    Array.isArray(range) &&
    typeof range[0] === 'number' &&
    typeof range[1] === 'number'
  ) {
    return range as [number, number];
  }
  return undefined;
}

export function getRange(
  value: unknown,
  valueType?: ParentNodeType,
): [number, number] | undefined {
  if (Boolean(value) && isRecord(value)) {
    switch (valueType) {
      case 'esNode':
        return getValidRange(value.range);
      case 'tsNode':
        return getValidRange([value.pos, value.end]);
      case 'scope':
        if (isRecord(value.block)) {
          return getValidRange(value.block.range);
        }
        break;
      case 'scopeVariable':
        if (
          Array.isArray(value.identifiers) &&
          value.identifiers.length > 0 &&
          isRecord(value.identifiers[0])
        ) {
          return getValidRange(value.identifiers[0].range);
        }
        break;
      case 'scopeDefinition':
        if (isRecord(value.node)) {
          return getValidRange(value.node.range);
        }
        break;
      case 'scopeReference':
        if (isRecord(value.identifier)) {
          return getValidRange(value.identifier.range);
        }
        break;
    }
  }
  return undefined;
}

export function filterProperties(
  key: string,
  value: unknown,
  type: ParentNodeType,
): boolean {
  if (
    value === undefined ||
    typeof value === 'function' ||
    key.startsWith('_')
  ) {
    return false;
  }

  switch (type) {
    case 'esNode':
      return key !== 'tokens' && key !== 'comments';
    case 'scopeManager':
      return (
        key !== 'declaredVariables' &&
        key !== 'nodeToScope' &&
        key !== 'currentScope'
      );
    case 'tsNode':
      return (
        key !== 'nextContainer' &&
        key !== 'parseDiagnostics' &&
        key !== 'bindDiagnostics' &&
        key !== 'lineMap' &&
        key !== 'flowNode' &&
        key !== 'endFlowNode' &&
        key !== 'jsDocCache' &&
        key !== 'jsDoc' &&
        key !== 'symbol'
      );
    case 'tsType':
      return (
        key !== 'checker' &&
        key !== 'constructSignatures' &&
        key !== 'callSignatures'
      );
    case 'tsSignature':
      return key !== 'checker';
  }

  return true;
}<|MERGE_RESOLUTION|>--- conflicted
+++ resolved
@@ -1,11 +1,7 @@
 import type { TSESTree } from '@typescript-eslint/utils';
 import type * as ts from 'typescript';
 
-<<<<<<< HEAD
-import { expandFlags, tsEnumValue } from './tsUtils';
-=======
 import { tsEnumFlagToString, tsEnumToString } from './tsUtils';
->>>>>>> 0d8d9f29
 import type { ParentNodeType } from './types';
 
 export function objType(obj: unknown): string {
@@ -89,11 +85,7 @@
     case 'esNode':
       return String(value.type);
     case 'tsNode':
-<<<<<<< HEAD
-      return tsEnumValue('SyntaxKind', value.kind);
-=======
       return tsEnumToString('SyntaxKind', Number(value.kind));
->>>>>>> 0d8d9f29
     case 'scopeManager':
       return 'ScopeManager';
     case 'scope':
@@ -128,23 +120,6 @@
       case 'tsNode': {
         switch (propName) {
           case 'flags':
-<<<<<<< HEAD
-            return expandFlags('NodeFlags', value);
-          case 'numericLiteralFlags':
-            return expandFlags('TokenFlags', value);
-          case 'modifierFlagsCache':
-            return expandFlags('ModifierFlags', value);
-          case 'scriptKind':
-            return `ScriptKind.${tsEnumValue('ScriptKind', value)}`;
-          case 'transformFlags':
-            return expandFlags('TransformFlags', value);
-          case 'kind':
-            return `SyntaxKind.${tsEnumValue('SyntaxKind', value)}`;
-          case 'languageVersion':
-            return `ScriptTarget.${tsEnumValue('ScriptTarget', value)}`;
-          case 'languageVariant':
-            return `LanguageVariant.${tsEnumValue('LanguageVariant', value)}`;
-=======
             return tsEnumFlagToString('NodeFlags', value);
           case 'numericLiteralFlags':
             return tsEnumFlagToString('TokenFlags', value);
@@ -163,39 +138,24 @@
               'LanguageVariant',
               value,
             )}`;
->>>>>>> 0d8d9f29
         }
         break;
       }
       case 'tsType':
         if (propName === 'flags') {
-<<<<<<< HEAD
-          return expandFlags('TypeFlags', value);
-        } else if (propName === 'objectFlags') {
-          return expandFlags('ObjectFlags', value);
-=======
           return tsEnumFlagToString('TypeFlags', value);
         } else if (propName === 'objectFlags') {
           return tsEnumFlagToString('ObjectFlags', value);
->>>>>>> 0d8d9f29
         }
         break;
       case 'tsSymbol':
         if (propName === 'flags') {
-<<<<<<< HEAD
-          return expandFlags('SymbolFlags', value);
-=======
           return tsEnumFlagToString('SymbolFlags', value);
->>>>>>> 0d8d9f29
         }
         break;
       case 'tsFlow':
         if (propName === 'flags') {
-<<<<<<< HEAD
-          return expandFlags('FlowFlags', value);
-=======
           return tsEnumFlagToString('FlowFlags', value);
->>>>>>> 0d8d9f29
         }
         break;
     }
