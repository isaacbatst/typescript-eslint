import type { TSESTree } from '@typescript-eslint/utils';
import type * as ts from 'typescript';

import { expandFlags, tsEnumValue } from './tsUtils';
import type { ParentNodeType } from './types';

export function objType(obj: unknown): string {
  const type = Object.prototype.toString.call(obj).slice(8, -1);
  if (type === 'Object' && obj && typeof obj[Symbol.iterator] === 'function') {
    return 'Iterable';
  }

  return type;
}

export function isRecord(value: unknown): value is Record<string, unknown> {
  return objType(value) === 'Object';
}

export function isESNode(value: object): value is TSESTree.BaseNode {
  return 'type' in value && 'loc' in value && 'range' in value;
}

export function isTSNode(value: object): value is ts.Node {
  return 'kind' in value && 'pos' in value && 'flags' in value;
}

<<<<<<< HEAD
export function getNodeType(typeName: string, value: unknown): ParentNodeType {
  if (typeName === 'Object' && Boolean(value) && isRecord(value)) {
=======
export function getNodeType(value: unknown): ParentNodeType {
  if (Boolean(value) && isRecord(value)) {
>>>>>>> 61deef1d
    if (isESNode(value)) {
      return 'esNode';
    } else if ('$id' in value && 'childScopes' in value && 'type' in value) {
      return 'scope';
    } else if (
      'scopes' in value &&
      'nodeToScope' in value &&
      'declaredVariables' in value
    ) {
      return 'scopeManager';
    } else if (
      'references' in value &&
      'identifiers' in value &&
      'name' in value
    ) {
      return 'scopeVariable';
    } else if ('$id' in value && 'type' in value && 'node' in value) {
      return 'scopeDefinition';
    } else if (
      '$id' in value &&
      'resolved' in value &&
      'identifier' in value &&
      'from' in value
    ) {
      return 'scopeReference';
    } else if ('kind' in value && 'pos' in value && 'flags' in value) {
      return 'tsNode';
    } else if ('getSymbol' in value) {
      return 'tsType';
    } else if ('getDeclarations' in value && value.getDeclarations != null) {
      return 'tsSymbol';
    } else if ('getParameters' in value && value.getParameters != null) {
      return 'tsSignature';
    } else if (
      'flags' in value &&
      ('antecedent' in value || 'antecedents' in value || 'consequent' in value)
    ) {
      return 'tsFlow';
    }
  }
  return undefined;
}

export function ucFirst(value: string): string {
  if (value.length > 0) {
    return value.slice(0, 1).toUpperCase() + value.slice(1, value.length);
  }
  return value;
}

export function getTypeName(
<<<<<<< HEAD
  typeName: string,
  value: unknown,
  _propName?: string,
  valueType?: ParentNodeType,
): string | undefined {
  if (typeName === 'Object' && Boolean(value) && isRecord(value)) {
    switch (valueType) {
      case 'esNode':
        return String(value.type);
      case 'tsNode':
        return tsEnumValue('SyntaxKind', value.kind);
      case 'scopeManager':
        return 'ScopeManager';
      case 'scope':
        return `${ucFirst(String(value.type))}Scope$${String(value.$id)}`;
      case 'scopeDefinition':
        return `Definition#${String(value.type)}$${String(value.$id)}`;
      case 'scopeVariable':
        return `Variable#${String(value.name)}$${String(value.$id)}`;
      case 'scopeReference':
        return `Reference#${String(
          isRecord(value.identifier) ? value.identifier.name : 'unknown',
        )}$${String(value.$id)}`;
      case 'tsType':
        return '[Type]';
      case 'tsSymbol':
        return `Symbol(${String(value.escapedName)})`;
      case 'tsSignature':
        return '[Signature]';
      case 'tsFlow':
        return '[FlowNode]';
    }
  } else if (typeName !== 'Array') {
    return typeName;
=======
  value: Record<string, unknown>,
  valueType: ParentNodeType,
): string | undefined {
  switch (valueType) {
    case 'esNode':
      return String(value.type);
    case 'tsNode':
      return tsEnumValue('SyntaxKind', value.kind);
    case 'scopeManager':
      return 'ScopeManager';
    case 'scope':
      return `${ucFirst(String(value.type))}Scope$${String(value.$id)}`;
    case 'scopeDefinition':
      return `Definition#${String(value.type)}$${String(value.$id)}`;
    case 'scopeVariable':
      return `Variable#${String(value.name)}$${String(value.$id)}`;
    case 'scopeReference':
      return `Reference#${String(
        isRecord(value.identifier) ? value.identifier.name : 'unknown',
      )}$${String(value.$id)}`;
    case 'tsType':
      return '[Type]';
    case 'tsSymbol':
      return `Symbol(${String(value.escapedName)})`;
    case 'tsSignature':
      return '[Signature]';
    case 'tsFlow':
      return '[FlowNode]';
>>>>>>> 61deef1d
  }
  return undefined;
}

export function getTooltipLabel(
<<<<<<< HEAD
  typeName: string,
=======
>>>>>>> 61deef1d
  value: unknown,
  propName?: string,
  parentType?: ParentNodeType,
): string | undefined {
<<<<<<< HEAD
  if (typeName === 'Number') {
=======
  if (typeof value === 'number') {
>>>>>>> 61deef1d
    switch (parentType) {
      case 'tsNode': {
        switch (propName) {
          case 'flags':
            return expandFlags('NodeFlags', value);
          case 'numericLiteralFlags':
            return expandFlags('TokenFlags', value);
          case 'modifierFlagsCache':
            return expandFlags('ModifierFlags', value);
          case 'scriptKind':
            return `ScriptKind.${tsEnumValue('ScriptKind', value)}`;
          case 'transformFlags':
            return expandFlags('TransformFlags', value);
          case 'kind':
            return `SyntaxKind.${tsEnumValue('SyntaxKind', value)}`;
          case 'languageVersion':
            return `ScriptTarget.${tsEnumValue('ScriptTarget', value)}`;
          case 'languageVariant':
            return `LanguageVariant.${tsEnumValue('LanguageVariant', value)}`;
        }
        break;
      }
      case 'tsType':
        if (propName === 'flags') {
          return expandFlags('TypeFlags', value);
        } else if (propName === 'objectFlags') {
          return expandFlags('ObjectFlags', value);
        }
        break;
      case 'tsSymbol':
        if (propName === 'flags') {
          return expandFlags('SymbolFlags', value);
        }
        break;
      case 'tsFlow':
        if (propName === 'flags') {
          return expandFlags('FlowFlags', value);
        }
        break;
    }
  }
  return undefined;
}

function getValidRange(range: unknown): [number, number] | undefined {
  if (
    Array.isArray(range) &&
    typeof range[0] === 'number' &&
    typeof range[1] === 'number'
  ) {
    return range as [number, number];
  }
  return undefined;
}

export function getRange(
  value: unknown,
  valueType?: ParentNodeType,
): [number, number] | undefined {
  if (Boolean(value) && isRecord(value)) {
    switch (valueType) {
      case 'esNode':
        return getValidRange(value.range);
      case 'tsNode':
        return getValidRange([value.pos, value.end]);
      case 'scope':
        if (isRecord(value.block)) {
          return getValidRange(value.block.range);
        }
        break;
      case 'scopeVariable':
        if (
          Array.isArray(value.identifiers) &&
          value.identifiers.length > 0 &&
          isRecord(value.identifiers[0])
        ) {
          return getValidRange(value.identifiers[0].range);
        }
        break;
      case 'scopeDefinition':
        if (isRecord(value.node)) {
          return getValidRange(value.node.range);
        }
        break;
      case 'scopeReference':
        if (isRecord(value.identifier)) {
          return getValidRange(value.identifier.range);
        }
        break;
    }
  }
  return undefined;
}

export function filterProperties(
  key: string,
  value: unknown,
  type: ParentNodeType,
): boolean {
  if (
    value === undefined ||
    typeof value === 'function' ||
    key.startsWith('_')
  ) {
    return false;
  }

  switch (type) {
    case 'esNode':
      return key !== 'tokens' && key !== 'comments';
    case 'scopeManager':
      return (
        key !== 'declaredVariables' &&
        key !== 'nodeToScope' &&
        key !== 'currentScope'
      );
    case 'tsNode':
      return (
        key !== 'nextContainer' &&
        key !== 'parseDiagnostics' &&
        key !== 'bindDiagnostics' &&
        key !== 'lineMap' &&
        key !== 'flowNode' &&
        key !== 'endFlowNode' &&
        key !== 'jsDocCache' &&
        key !== 'jsDoc' &&
        key !== 'symbol'
      );
    case 'tsType':
      return (
        key !== 'checker' &&
        key !== 'constructSignatures' &&
        key !== 'callSignatures'
      );
    case 'tsSignature':
      return key !== 'checker';
  }

  return true;
}<|MERGE_RESOLUTION|>--- conflicted
+++ resolved
@@ -25,13 +25,8 @@
   return 'kind' in value && 'pos' in value && 'flags' in value;
 }
 
-<<<<<<< HEAD
-export function getNodeType(typeName: string, value: unknown): ParentNodeType {
-  if (typeName === 'Object' && Boolean(value) && isRecord(value)) {
-=======
 export function getNodeType(value: unknown): ParentNodeType {
   if (Boolean(value) && isRecord(value)) {
->>>>>>> 61deef1d
     if (isESNode(value)) {
       return 'esNode';
     } else if ('$id' in value && 'childScopes' in value && 'type' in value) {
@@ -83,42 +78,6 @@
 }
 
 export function getTypeName(
-<<<<<<< HEAD
-  typeName: string,
-  value: unknown,
-  _propName?: string,
-  valueType?: ParentNodeType,
-): string | undefined {
-  if (typeName === 'Object' && Boolean(value) && isRecord(value)) {
-    switch (valueType) {
-      case 'esNode':
-        return String(value.type);
-      case 'tsNode':
-        return tsEnumValue('SyntaxKind', value.kind);
-      case 'scopeManager':
-        return 'ScopeManager';
-      case 'scope':
-        return `${ucFirst(String(value.type))}Scope$${String(value.$id)}`;
-      case 'scopeDefinition':
-        return `Definition#${String(value.type)}$${String(value.$id)}`;
-      case 'scopeVariable':
-        return `Variable#${String(value.name)}$${String(value.$id)}`;
-      case 'scopeReference':
-        return `Reference#${String(
-          isRecord(value.identifier) ? value.identifier.name : 'unknown',
-        )}$${String(value.$id)}`;
-      case 'tsType':
-        return '[Type]';
-      case 'tsSymbol':
-        return `Symbol(${String(value.escapedName)})`;
-      case 'tsSignature':
-        return '[Signature]';
-      case 'tsFlow':
-        return '[FlowNode]';
-    }
-  } else if (typeName !== 'Array') {
-    return typeName;
-=======
   value: Record<string, unknown>,
   valueType: ParentNodeType,
 ): string | undefined {
@@ -147,25 +106,16 @@
       return '[Signature]';
     case 'tsFlow':
       return '[FlowNode]';
->>>>>>> 61deef1d
   }
   return undefined;
 }
 
 export function getTooltipLabel(
-<<<<<<< HEAD
-  typeName: string,
-=======
->>>>>>> 61deef1d
   value: unknown,
   propName?: string,
   parentType?: ParentNodeType,
 ): string | undefined {
-<<<<<<< HEAD
-  if (typeName === 'Number') {
-=======
   if (typeof value === 'number') {
->>>>>>> 61deef1d
     switch (parentType) {
       case 'tsNode': {
         switch (propName) {
