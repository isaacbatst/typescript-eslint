.list {
  font-family: var(--ifm-font-family-monospace);
  background: transparent;
  border: none;
  padding: 0;
  font-size: 13px;
  line-height: 18px;
  letter-spacing: 0;
  font-feature-settings: 'liga' 0, 'calt' 0;
  position: relative;
  min-width: 100%;
}

.list * {
  vertical-align: top;
}

.list,
.subList {
  box-sizing: border-box;
  margin: 0;
  padding-left: 1.5rem;
  width: max-content;
}

.selected {
  background: var(--code-line-decoration);
}

.nonExpand,
.expand {
  border-left: 0.1rem dashed var(--ifm-color-emphasis-200);
  width: max-content;
}

.expand.open::before {
  content: '+';
}

.expand::before {
  content: '-';
  margin-left: -1rem;
  width: 1rem;
  display: inline-block;
}

.valueBody {
  min-width: 300px;
  width: fit-content;
}

.tokenName {
  color: var(--token-color-class-name);
}

.propNumber,
.propEmpty,
.propRegExp,
.propClass,
.propBoolean,
.propError,
.propString {
  display: inline-block;
  max-width: 600px;
<<<<<<< HEAD
=======
  word-wrap: break-word;
  word-break: break-all;
  white-space: pre-wrap;
>>>>>>> 61deef1d
}

.propName {
  color: var(--token-color-property);
}

.propNumber {
  color: var(--token-color-number);
}

.propEmpty {
  color: var(--token-color-comment);
}

.propRegExp {
  color: var(--token-color-regexp);
}

.propClass {
  color: var(--token-color-class-name);
}

.propBoolean {
  color: var(--token-color-boolean);
}

.propError {
  color: var(--token-color-deleted);
}

.propString {
  color: var(--token-color-string);
}

.hidden {
  color: var(--token-color-comment);
  max-width: 200px;
  overflow: hidden;
  display: inline-block;
  text-overflow: ellipsis;
  white-space: nowrap;
  vertical-align: bottom;
}<|MERGE_RESOLUTION|>--- conflicted
+++ resolved
@@ -62,12 +62,9 @@
 .propString {
   display: inline-block;
   max-width: 600px;
-<<<<<<< HEAD
-=======
   word-wrap: break-word;
   word-break: break-all;
   white-space: pre-wrap;
->>>>>>> 61deef1d
 }
 
 .propName {
