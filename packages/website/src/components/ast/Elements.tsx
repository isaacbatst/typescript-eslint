import React, { useEffect, useMemo, useState } from 'react';

import Tooltip from '../inputs/Tooltip';
import styles from './ASTViewer.module.css';
import HiddenItem from './HiddenItem';
import ItemGroup from './ItemGroup';
import PropertyValue from './PropertyValue';
import type {
  GetTooltipLabelFn,
  GetTypeNameFN,
  OnClickNodeFn,
  OnHoverNodeFn,
  ParentNodeType,
} from './types';
import { filterProperties, getNodeType, getRange, objType } from './utils';

export interface ElementItemProps {
  readonly getTypeName: GetTypeNameFN;
  readonly getTooltipLabel: GetTooltipLabelFn;
  readonly propName?: string;
  readonly level: string;
  readonly value: unknown;
  readonly onHoverNode?: OnHoverNodeFn;
  readonly onClickNode?: OnClickNodeFn;
  readonly parentNodeType?: ParentNodeType;
  readonly selectedPath?: string;
}

interface ComputedValueIterable {
  type: string;
  group: 'iterable';
  typeName: string | undefined;
  nodeType: ParentNodeType;
  value: [string, unknown][];
  range?: [number, number];
}

interface ComputedValueSimple {
  type: string;
  group: 'simple';
  tooltip?: string;
}

type ComputedValue = ComputedValueIterable | ComputedValueSimple;

function getValues(value: object | unknown[]): [string, unknown][] {
  if (value instanceof Map) {
    return Array.from(value.entries()) as [string, unknown][];
  }
  if (value instanceof Set) {
    return Array.from(value.entries()) as [string, unknown][];
  }
  return Object.entries(value);
}

export function ElementItem({
  level,
  selectedPath,
  propName,
  value,
  onHoverNode,
  getTypeName,
  getTooltipLabel,
  parentNodeType,
  onClickNode,
}: ElementItemProps): JSX.Element {
  const [isExpanded, setIsExpanded] = useState<boolean>(() => level === 'ast');
  const isSelected = useMemo(() => {
    return selectedPath === level && level !== 'ast';
  }, [selectedPath, level]);

  const computedValue = useMemo((): ComputedValue => {
    const type = objType(value);
    if (value instanceof Error) {
      return {
        type: type,
        group: 'simple',
      };
    } else if ((value && typeof value === 'object') || Array.isArray(value)) {
      const nodeType = getNodeType(type, value);
      return {
        type: type,
        group: 'iterable',
        typeName: getTypeName(type, value, propName, nodeType),
        nodeType: nodeType,
        value: getValues(value).filter(item =>
          filterProperties(item[0], item[1], nodeType),
        ),
        range: getRange(value, nodeType),
      };
    } else {
      return {
        type: type,
        group: 'simple',
        tooltip: getTooltipLabel(type, value, propName, parentNodeType),
      };
    }
  }, [value, propName, getTypeName, getTooltipLabel, parentNodeType]);

  useEffect(() => {
<<<<<<< HEAD
    const shouldOpen = !!selectedPath && selectedPath.startsWith(level);
=======
    const shouldOpen = !!selectedPath?.startsWith(level);
>>>>>>> d2cad0b7
    if (shouldOpen) {
      setIsExpanded(current => current || shouldOpen);
    }
  }, [selectedPath, level]);

  if (computedValue.group === 'iterable') {
    return (
      <ItemGroup
        level={level}
        propName={propName}
        typeName={computedValue.typeName}
        isExpanded={isExpanded}
        isSelected={isSelected}
        onHover={(v): void =>
          onHoverNode?.(v ? computedValue.range : undefined)
        }
        canExpand={true}
        onClickType={(): void => onClickNode?.(value)}
        onClick={(): void => setIsExpanded(!isExpanded)}
      >
        <span>{computedValue.type === 'Array' ? '[' : '{'}</span>
        {isExpanded ? (
          <>
            <div className={styles.subList}>
              {computedValue.value.map(([key, item]) => (
                <ElementItem
                  level={`${level}.${key}`}
                  key={`${level}.${key}`}
                  selectedPath={selectedPath}
                  value={item}
                  propName={key}
                  onClickNode={onClickNode}
                  onHoverNode={onHoverNode}
                  getTypeName={getTypeName}
                  getTooltipLabel={getTooltipLabel}
                  parentNodeType={computedValue.nodeType}
                />
              ))}
            </div>
          </>
        ) : (
          <>
            <HiddenItem
              level={level}
              isArray={computedValue.type === 'Array'}
              value={computedValue.value}
            />
          </>
        )}
        <span>{computedValue.type === 'Array' ? ']' : '}'}</span>
      </ItemGroup>
    );
  } else {
    return (
      <ItemGroup level={level} propName={propName}>
        {computedValue.tooltip ? (
          <Tooltip hover={true} position="right" text={computedValue.tooltip}>
            <PropertyValue value={value} />
          </Tooltip>
        ) : (
          <PropertyValue value={value} />
        )}
      </ItemGroup>
    );
  }
}<|MERGE_RESOLUTION|>--- conflicted
+++ resolved
@@ -98,11 +98,7 @@
   }, [value, propName, getTypeName, getTooltipLabel, parentNodeType]);
 
   useEffect(() => {
-<<<<<<< HEAD
-    const shouldOpen = !!selectedPath && selectedPath.startsWith(level);
-=======
     const shouldOpen = !!selectedPath?.startsWith(level);
->>>>>>> d2cad0b7
     if (shouldOpen) {
       setIsExpanded(current => current || shouldOpen);
     }
