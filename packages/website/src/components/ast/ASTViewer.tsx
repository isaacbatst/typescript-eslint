import type * as ESQuery from 'esquery';
import React, { useEffect, useMemo } from 'react';

import CopyButton from '../inputs/CopyButton';
<<<<<<< HEAD
import { debounce } from '../util/debounce';
import { scrollIntoViewIfNeeded } from '../util/scroll-into';
=======
import { debounce } from '../lib/debounce';
import { scrollIntoViewIfNeeded } from '../lib/scroll-into';
>>>>>>> d2cad0b7
import styles from './ASTViewer.module.css';
import { ElementItem } from './Elements';
import { findSelectionPath } from './selectedRange';
import type { OnClickNodeFn, OnHoverNodeFn } from './types';
import { getTooltipLabel, getTypeName } from './utils';

export interface ASTViewerProps {
  readonly cursorPosition?: number;
  readonly onHoverNode?: OnHoverNodeFn;
  readonly onClickNode?: OnClickNodeFn;
  readonly value: unknown;
  readonly filter?: ESQuery.Selector;
  readonly enableScrolling?: boolean;
  readonly hideCopyButton?: boolean;
}

function tryToApplyFilter<T>(value: T, filter?: ESQuery.Selector): T | T[] {
  try {
    if (window.esquery && filter) {
      // @ts-expect-error - esquery requires js ast types
      return window.esquery.match(value, filter);
    }
  } catch (e: unknown) {
    console.error(e);
  }
  return value;
}

function ASTViewer({
  cursorPosition,
  onHoverNode,
  onClickNode,
  value,
  filter,
  enableScrolling,
  hideCopyButton,
}: ASTViewerProps): JSX.Element {
  const model = useMemo(() => {
    if (filter) {
      return tryToApplyFilter(value, filter);
    }
    return value;
  }, [value, filter]);

  const selectedPath = useMemo(() => {
    if (cursorPosition == null || !model || typeof model !== 'object') {
      return 'ast';
    }
    return findSelectionPath(model, cursorPosition).path.join('.');
  }, [cursorPosition, model]);

  useEffect(() => {
    if (enableScrolling) {
      const delayed = debounce(() => {
        const htmlElement = document.querySelector(
          `div[data-level="${selectedPath}"] > a`,
        );
        if (htmlElement) {
          scrollIntoViewIfNeeded(htmlElement);
        }
      }, 100);
      delayed();
    }
  }, [selectedPath, enableScrolling]);

  return (
    <div className={styles.list}>
      <ElementItem
        getTypeName={getTypeName}
        value={model}
        level="ast"
        onClickNode={onClickNode}
        onHoverNode={onHoverNode}
        selectedPath={selectedPath}
        getTooltipLabel={getTooltipLabel}
      />
<<<<<<< HEAD
      {!hideCopyButton && <CopyButton className="margin--sm" value={model} />}
=======
      {!hideCopyButton && <CopyButton value={model} />}
>>>>>>> d2cad0b7
    </div>
  );
}

export default ASTViewer;<|MERGE_RESOLUTION|>--- conflicted
+++ resolved
@@ -2,13 +2,8 @@
 import React, { useEffect, useMemo } from 'react';
 
 import CopyButton from '../inputs/CopyButton';
-<<<<<<< HEAD
-import { debounce } from '../util/debounce';
-import { scrollIntoViewIfNeeded } from '../util/scroll-into';
-=======
 import { debounce } from '../lib/debounce';
 import { scrollIntoViewIfNeeded } from '../lib/scroll-into';
->>>>>>> d2cad0b7
 import styles from './ASTViewer.module.css';
 import { ElementItem } from './Elements';
 import { findSelectionPath } from './selectedRange';
@@ -85,11 +80,7 @@
         selectedPath={selectedPath}
         getTooltipLabel={getTooltipLabel}
       />
-<<<<<<< HEAD
-      {!hideCopyButton && <CopyButton className="margin--sm" value={model} />}
-=======
       {!hideCopyButton && <CopyButton value={model} />}
->>>>>>> d2cad0b7
     </div>
   );
 }
