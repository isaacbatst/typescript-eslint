import React from 'react';

import styles from './Dropdown.module.css';

export interface DropdownOption<T> {
  readonly value: T;
  readonly label: string;
}

export interface DropdownProps<T> {
  readonly onChange: (value: T) => void;
  readonly options: readonly (DropdownOption<T> | T)[];
  readonly value: T | undefined;
  readonly name: string;
  readonly disabled?: boolean;
}

function Dropdown<T extends boolean | string | number>(
  props: DropdownProps<T>,
): JSX.Element {
  const options: DropdownOption<T>[] = props.options.map(option =>
    typeof option !== 'object'
      ? { label: String(option), value: option }
      : option,
  );

  return (
    <select
<<<<<<< HEAD
      className={styles.dropdown}
=======
      className={clsx(styles.dropdown, props.className)}
>>>>>>> 23ebef90
      name={props.name}
      disabled={props.disabled}
      value={String(props.value)}
      onChange={(e): void => {
        const selected = options.find(
          item => String(item.value) === e.target.value,
        );
        if (selected) {
          props.onChange(selected.value);
        }
      }}
    >
      {options.map(item => (
        <option key={String(item.value)} value={String(item.value)}>
          {item.label}
        </option>
      ))}
    </select>
  );
}

export default Dropdown;<|MERGE_RESOLUTION|>--- conflicted
+++ resolved
@@ -1,3 +1,4 @@
+import clsx from 'clsx';
 import React from 'react';
 
 import styles from './Dropdown.module.css';
@@ -12,6 +13,7 @@
   readonly options: readonly (DropdownOption<T> | T)[];
   readonly value: T | undefined;
   readonly name: string;
+  readonly className?: string;
   readonly disabled?: boolean;
 }
 
@@ -26,11 +28,7 @@
 
   return (
     <select
-<<<<<<< HEAD
-      className={styles.dropdown}
-=======
       className={clsx(styles.dropdown, props.className)}
->>>>>>> 23ebef90
       name={props.name}
       disabled={props.disabled}
       value={String(props.value)}
