:root {
  --tooltip-bg-color: var(--ifm-color-emphasis-200);
  --tooltip-text-color: var(--ifm-color-emphasis-900);
  --tooltip-arrow-size: 0.3125rem;
}

.tooltip {
  position: relative;
  display: inline-block;
}

.tooltip.hover {
  text-decoration: underline;
  cursor: pointer;
}

<<<<<<< HEAD
.tooltip.hover > span {
  text-decoration: underline;
}

.tooltip:after {
=======
.tooltip::after {
>>>>>>> c6a3acdf
  background-color: var(--tooltip-bg-color);
  border-radius: 6px;
  color: var(--tooltip-text-color);
  content: attr(aria-label);
  padding: 0.2rem 1rem;
  text-indent: 0;
  text-shadow: none;
  white-space: normal;
  word-wrap: break-word;
  z-index: 10;
  min-width: 6.25rem;
  max-width: 30rem;
  visibility: hidden;
}

.tooltip::before {
  content: '';
  z-index: 11;
  border: var(--tooltip-arrow-size) solid transparent;
  height: 0;
  width: 0;
  visibility: hidden;
}

.tooltip::after,
.tooltip::before {
  box-sizing: border-box;
  opacity: 0;
  pointer-events: none;
  position: absolute;
  transition: opacity 120ms ease-out 120ms;
}

.tooltip.hover:hover::before,
.tooltip.hover:hover::after,
.tooltip.visible::before,
.tooltip.visible::after {
  visibility: visible;
  opacity: 1;
}

.tooltipLeft::after {
  margin-right: calc(var(--tooltip-arrow-size) * 2);
}

.tooltipLeft::before {
  border-left-color: var(--tooltip-bg-color);
}

.tooltipLeft::after,
.tooltipLeft::before {
  right: calc(100% - var(--tooltip-arrow-size) / 2);
  top: 50%;
  transform-origin: left;
  transform: translateY(-50%);
}

.tooltipRight::after {
  margin-left: calc(var(--tooltip-arrow-size) * 2);
}

.tooltipRight::before {
  border-right-color: var(--tooltip-bg-color);
}

.tooltipRight::after,
.tooltipRight::before {
  left: calc(100% - var(--tooltip-arrow-size) / 2);
  top: 50%;
  transform-origin: right;
  transform: translateY(-50%);
}<|MERGE_RESOLUTION|>--- conflicted
+++ resolved
@@ -14,15 +14,11 @@
   cursor: pointer;
 }
 
-<<<<<<< HEAD
 .tooltip.hover > span {
   text-decoration: underline;
 }
 
-.tooltip:after {
-=======
 .tooltip::after {
->>>>>>> c6a3acdf
   background-color: var(--tooltip-bg-color);
   border-radius: 6px;
   color: var(--tooltip-text-color);
