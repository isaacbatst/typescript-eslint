import { useWindowSize } from '@docusaurus/theme-common';
import type * as ESQuery from 'esquery';
import React, { useEffect, useRef, useState } from 'react';
import type { ImperativePanelHandle } from 'react-resizable-panels';
import { Panel, PanelGroup, PanelResizeHandle } from 'react-resizable-panels';

import ASTViewer from './ast/ASTViewer';
import { defaultConfig, detailTabs } from './config';
import ConfigEslint from './config/ConfigEslint';
import ConfigTypeScript from './config/ConfigTypeScript';
import LoadingEditor from './editor/LoadingEditor';
import { ErrorsViewer } from './ErrorsViewer';
import { ESQueryFilter } from './ESQueryFilter';
import useHashState from './hooks/useHashState';
import EditorTabs from './layout/EditorTabs';
import { createFileSystem } from './linter/bridge';
import type { UpdateModel } from './linter/types';
import { isCodeFile, isEslintrcFile, isTSConfigFile } from './linter/utils';
import OptionsSelector from './OptionsSelector';
import styles from './Playground.module.css';
<<<<<<< HEAD
import { TypesDetails } from './typeDetails/TypesDetails';
import type { ErrorGroup, PlaygroundSystem } from './types';

function Playground(): JSX.Element {
  const [config, setConfig] = useHashState(defaultConfig);

  const [system] = useState<PlaygroundSystem>(() => createFileSystem(config));
  const [activeFile, setFileName] = useState(`file${config.fileType}`);
  const [editorFile, setEditorFile] = useState(`file${config.fileType}`);

  const [errors, setErrors] = useState<ErrorGroup[]>([]);
  const [astModel, setAstModel] = useState<UpdateModel>();
  const [esQueryFilter, setEsQueryFilter] = useState<ESQuery.Selector>();
  const [showModal, setShowModal] = useState<string | false>(false);
  const [selectedRange, setSelectedRange] = useState<[number, number]>();
  const [cursorPosition, onCursorChange] = useState<number>();
  const playgroundMenuRef = useRef<ImperativePanelHandle>(null);

  // TODO: should we auto disable this on mobile
  const [enableScrolling, setEnableScrolling] = useState<boolean>(true);
=======
import ConditionalSplitPane from './SplitPane/ConditionalSplitPane';
import type { ErrorGroup, RuleDetails, SelectedRange, TabType } from './types';

function Playground(): JSX.Element {
  const [state, setState] = useHashState({
    fileType: '.tsx',
    showAST: false,
    sourceType: 'module',
    code: '',
    ts: process.env.TS_VERSION!,
    tsconfig: defaultTsConfig,
    eslintrc: defaultEslintConfig,
  });
  const [esAst, setEsAst] = useState<TSESTree.Program | null>();
  const [tsAst, setTsAST] = useState<SourceFile | null>();
  const [scope, setScope] = useState<Record<string, unknown> | null>();
  const [markers, setMarkers] = useState<ErrorGroup[] | Error>();
  const [ruleNames, setRuleNames] = useState<RuleDetails[]>([]);
  const [isLoading, setIsLoading] = useState<boolean>(true);
  const [tsVersions, setTSVersion] = useState<readonly string[]>([]);
  const [selectedRange, setSelectedRange] = useState<SelectedRange>();
  const [position, setPosition] = useState<number>();
  const [activeTab, setTab] = useState<TabType>('code');
  const [esQueryFilter, setEsQueryFilter] = useState<ESQuery.Selector>();
  const [esQueryError, setEsQueryError] = useState<Error>();
  const [visualEslintRc, setVisualEslintRc] = useState(false);
  const [visualTSConfig, setVisualTSConfig] = useState(false);
>>>>>>> efd6ca9f

  const windowSize = useWindowSize();

<<<<<<< HEAD
  useEffect(() => {
    const dispose = system.watchFile(
      '/*',
      fileName => {
        if (isCodeFile(fileName)) {
          setConfig({ code: system.readFile(fileName) });
        } else if (isEslintrcFile(fileName)) {
          setConfig({ eslintrc: system.readFile(fileName) });
        } else if (isTSConfigFile(fileName)) {
          setConfig({ tsconfig: system.readFile(fileName) });
        }
      },
      500,
    );
    return () => {
      dispose.close();
    };
  }, [setConfig, system]);

  useEffect(() => {
    const newFile = `file${config.fileType}`;
    if (newFile !== editorFile) {
      if (editorFile === activeFile) {
        setFileName(newFile);
      }
      setEditorFile(newFile);
    }
  }, [config, system, editorFile, activeFile]);

  useEffect(() => {
    if (windowSize === 'mobile') {
      playgroundMenuRef.current?.collapse();
    } else if (windowSize === 'desktop') {
      playgroundMenuRef.current?.expand();
    }
  }, [windowSize, playgroundMenuRef]);

  return (
    <>
      <ConfigEslint
        system={system}
        isOpen={showModal === '.eslintrc'}
        onClose={setShowModal}
      />
      <ConfigTypeScript
        system={system}
        isOpen={showModal === 'tsconfig.json'}
        onClose={setShowModal}
      />
      <PanelGroup
        className={styles.panelGroup}
        autoSaveId="playground-resize"
        direction={windowSize === 'mobile' ? 'vertical' : 'horizontal'}
      >
        <Panel
          id="playgroundMenu"
          className={styles.PanelRow}
          defaultSize={20}
          minSize={10}
          collapsible={true}
          ref={playgroundMenuRef}
        >
          <OptionsSelector
            config={config}
            setConfig={setConfig}
            enableScrolling={enableScrolling}
            setEnableScrolling={setEnableScrolling}
          />
        </Panel>
        <PanelResizeHandle
          className={styles.PanelResizeHandle}
          style={windowSize === 'mobile' ? { display: 'none' } : {}}
        />
        <Panel
          id="playgroundEditor"
          className={styles.PanelRow}
          collapsible={true}
=======
  const activeVisualEditor = !isLoading
    ? visualEslintRc && activeTab === 'eslintrc'
      ? 'eslintrc'
      : visualTSConfig && activeTab === 'tsconfig'
      ? 'tsconfig'
      : undefined
    : undefined;

  const onVisualEditor = useCallback((tab: TabType): void => {
    if (tab === 'tsconfig') {
      setVisualTSConfig(val => !val);
    } else if (tab === 'eslintrc') {
      setVisualEslintRc(val => !val);
    }
  }, []);

  const astToShow =
    state.showAST === 'ts'
      ? tsAst
      : state.showAST === 'scope'
      ? scope
      : state.showAST === 'es'
      ? esAst
      : undefined;

  return (
    <div className={styles.codeContainer}>
      <div className={styles.codeBlocks}>
        <ConditionalSplitPane
          split="vertical"
          minSize="10%"
          defaultSize="20rem"
          maxSize={
            20 * parseFloat(getComputedStyle(document.documentElement).fontSize)
          }
>>>>>>> efd6ca9f
        >
          <div className={styles.playgroundEditor}>
            <EditorTabs
              tabs={[editorFile, '.eslintrc', 'tsconfig.json']}
              active={activeFile}
              change={setFileName}
              showModal={setShowModal}
              showVisualEditor={activeFile !== editorFile}
            />
            <LoadingEditor
              tsVersion={config.ts}
              onUpdate={setAstModel}
              system={system}
              activeFile={activeFile}
              onValidate={setErrors}
              onCursorChange={onCursorChange}
              selectedRange={selectedRange}
            />
          </div>
        </Panel>
        <PanelResizeHandle className={styles.PanelResizeHandle} />
        <Panel
          id="playgroundInfo"
          className={styles.PanelRow}
          defaultSize={50}
          collapsible={true}
        >
          <div className={styles.playgroundInfoContainer}>
            <div className={styles.playgroundInfoHeader}>
              <EditorTabs
<<<<<<< HEAD
                tabs={detailTabs}
                active={config.showAST ?? false}
                change={(v): void => setConfig({ showAST: v })}
=======
                tabs={['code', 'tsconfig', 'eslintrc']}
                active={activeTab}
                change={setTab}
                showVisualEditor={activeTab !== 'code'}
                showModal={onVisualEditor}
              />
              {(activeVisualEditor === 'eslintrc' && (
                <ConfigEslint
                  className={styles.tabCode}
                  ruleOptions={ruleNames}
                  config={state.eslintrc}
                  onChange={setState}
                />
              )) ||
                (activeVisualEditor === 'tsconfig' && (
                  <ConfigTypeScript
                    className={styles.tabCode}
                    config={state.tsconfig}
                    onChange={setState}
                  />
                ))}
              <div
                key="monacoEditor"
                className={clsx(
                  styles.tabCode,
                  !!activeVisualEditor && styles.hidden,
                )}
              >
                <EditorEmbed />
              </div>
              <LoadingEditor
                ts={state.ts}
                fileType={state.fileType}
                activeTab={activeTab}
                code={state.code}
                tsconfig={state.tsconfig}
                eslintrc={state.eslintrc}
                sourceType={state.sourceType}
                showAST={state.showAST}
                onEsASTChange={setEsAst}
                onTsASTChange={setTsAST}
                onScopeChange={setScope}
                onMarkersChange={setMarkers}
                selectedRange={selectedRange}
                onChange={setState}
                onLoaded={onLoaded}
                onSelect={setPosition}
>>>>>>> efd6ca9f
              />
              {config.showAST === 'es' && (
                <ESQueryFilter onChange={setEsQueryFilter} />
              )}
            </div>
            <div className={styles.playgroundInfo}>
              {!config.showAST || !astModel ? (
                <ErrorsViewer value={errors} />
              ) : config.showAST === 'types' && astModel.storedTsAST ? (
                <TypesDetails
                  typeChecker={astModel.typeChecker}
                  value={astModel.storedTsAST}
                  onHoverNode={setSelectedRange}
                  cursorPosition={cursorPosition}
                />
              ) : (
                <ASTViewer
                  key={config.showAST}
                  filter={config.showAST === 'es' ? esQueryFilter : undefined}
                  value={
                    config.showAST === 'ts'
                      ? astModel.storedTsAST
                      : config.showAST === 'scope'
                      ? astModel.storedScope
                      : astModel.storedAST
                  }
                  enableScrolling={enableScrolling}
                  cursorPosition={cursorPosition}
                  onHoverNode={setSelectedRange}
                />
              )}
            </div>
          </div>
        </Panel>
      </PanelGroup>
    </>
  );
}

export default Playground;<|MERGE_RESOLUTION|>--- conflicted
+++ resolved
@@ -1,6 +1,6 @@
 import { useWindowSize } from '@docusaurus/theme-common';
 import type * as ESQuery from 'esquery';
-import React, { useEffect, useRef, useState } from 'react';
+import React, { useCallback, useEffect, useRef, useState } from 'react';
 import type { ImperativePanelHandle } from 'react-resizable-panels';
 import { Panel, PanelGroup, PanelResizeHandle } from 'react-resizable-panels';
 
@@ -18,7 +18,6 @@
 import { isCodeFile, isEslintrcFile, isTSConfigFile } from './linter/utils';
 import OptionsSelector from './OptionsSelector';
 import styles from './Playground.module.css';
-<<<<<<< HEAD
 import { TypesDetails } from './typeDetails/TypesDetails';
 import type { ErrorGroup, PlaygroundSystem } from './types';
 
@@ -28,50 +27,35 @@
   const [system] = useState<PlaygroundSystem>(() => createFileSystem(config));
   const [activeFile, setFileName] = useState(`file${config.fileType}`);
   const [editorFile, setEditorFile] = useState(`file${config.fileType}`);
-
+  const [visualEslintRc, setVisualEslintRc] = useState(false);
+  const [visualTSConfig, setVisualTSConfig] = useState(false);
   const [errors, setErrors] = useState<ErrorGroup[]>([]);
   const [astModel, setAstModel] = useState<UpdateModel>();
   const [esQueryFilter, setEsQueryFilter] = useState<ESQuery.Selector>();
-  const [showModal, setShowModal] = useState<string | false>(false);
   const [selectedRange, setSelectedRange] = useState<[number, number]>();
   const [cursorPosition, onCursorChange] = useState<number>();
   const playgroundMenuRef = useRef<ImperativePanelHandle>(null);
 
   // TODO: should we auto disable this on mobile
   const [enableScrolling, setEnableScrolling] = useState<boolean>(true);
-=======
-import ConditionalSplitPane from './SplitPane/ConditionalSplitPane';
-import type { ErrorGroup, RuleDetails, SelectedRange, TabType } from './types';
-
-function Playground(): JSX.Element {
-  const [state, setState] = useHashState({
-    fileType: '.tsx',
-    showAST: false,
-    sourceType: 'module',
-    code: '',
-    ts: process.env.TS_VERSION!,
-    tsconfig: defaultTsConfig,
-    eslintrc: defaultEslintConfig,
-  });
-  const [esAst, setEsAst] = useState<TSESTree.Program | null>();
-  const [tsAst, setTsAST] = useState<SourceFile | null>();
-  const [scope, setScope] = useState<Record<string, unknown> | null>();
-  const [markers, setMarkers] = useState<ErrorGroup[] | Error>();
-  const [ruleNames, setRuleNames] = useState<RuleDetails[]>([]);
-  const [isLoading, setIsLoading] = useState<boolean>(true);
-  const [tsVersions, setTSVersion] = useState<readonly string[]>([]);
-  const [selectedRange, setSelectedRange] = useState<SelectedRange>();
-  const [position, setPosition] = useState<number>();
-  const [activeTab, setTab] = useState<TabType>('code');
-  const [esQueryFilter, setEsQueryFilter] = useState<ESQuery.Selector>();
-  const [esQueryError, setEsQueryError] = useState<Error>();
-  const [visualEslintRc, setVisualEslintRc] = useState(false);
-  const [visualTSConfig, setVisualTSConfig] = useState(false);
->>>>>>> efd6ca9f
 
   const windowSize = useWindowSize();
 
-<<<<<<< HEAD
+  const activeVisualEditor =
+    visualEslintRc && activeFile === '.eslintrc'
+      ? 'eslintrc'
+      : visualTSConfig && activeFile === 'tsconfig.json'
+      ? 'tsconfig'
+      : undefined;
+
+  const onVisualEditor = useCallback((tab: string): void => {
+    if (tab === 'tsconfig.json') {
+      setVisualTSConfig(val => !val);
+    } else if (tab === '.eslintrc') {
+      setVisualEslintRc(val => !val);
+    }
+  }, []);
+
   useEffect(() => {
     const dispose = system.watchFile(
       '/*',
@@ -111,16 +95,6 @@
 
   return (
     <>
-      <ConfigEslint
-        system={system}
-        isOpen={showModal === '.eslintrc'}
-        onClose={setShowModal}
-      />
-      <ConfigTypeScript
-        system={system}
-        isOpen={showModal === 'tsconfig.json'}
-        onClose={setShowModal}
-      />
       <PanelGroup
         className={styles.panelGroup}
         autoSaveId="playground-resize"
@@ -149,53 +123,23 @@
           id="playgroundEditor"
           className={styles.PanelRow}
           collapsible={true}
-=======
-  const activeVisualEditor = !isLoading
-    ? visualEslintRc && activeTab === 'eslintrc'
-      ? 'eslintrc'
-      : visualTSConfig && activeTab === 'tsconfig'
-      ? 'tsconfig'
-      : undefined
-    : undefined;
-
-  const onVisualEditor = useCallback((tab: TabType): void => {
-    if (tab === 'tsconfig') {
-      setVisualTSConfig(val => !val);
-    } else if (tab === 'eslintrc') {
-      setVisualEslintRc(val => !val);
-    }
-  }, []);
-
-  const astToShow =
-    state.showAST === 'ts'
-      ? tsAst
-      : state.showAST === 'scope'
-      ? scope
-      : state.showAST === 'es'
-      ? esAst
-      : undefined;
-
-  return (
-    <div className={styles.codeContainer}>
-      <div className={styles.codeBlocks}>
-        <ConditionalSplitPane
-          split="vertical"
-          minSize="10%"
-          defaultSize="20rem"
-          maxSize={
-            20 * parseFloat(getComputedStyle(document.documentElement).fontSize)
-          }
->>>>>>> efd6ca9f
         >
           <div className={styles.playgroundEditor}>
             <EditorTabs
               tabs={[editorFile, '.eslintrc', 'tsconfig.json']}
               active={activeFile}
               change={setFileName}
-              showModal={setShowModal}
+              showModal={onVisualEditor}
               showVisualEditor={activeFile !== editorFile}
             />
+            {(activeVisualEditor === 'eslintrc' && (
+              <ConfigEslint className={styles.tabCode} system={system} />
+            )) ||
+              (activeVisualEditor === 'tsconfig' && (
+                <ConfigTypeScript className={styles.tabCode} system={system} />
+              ))}
             <LoadingEditor
+              className={activeVisualEditor ? styles.hidden : ''}
               tsVersion={config.ts}
               onUpdate={setAstModel}
               system={system}
@@ -216,59 +160,9 @@
           <div className={styles.playgroundInfoContainer}>
             <div className={styles.playgroundInfoHeader}>
               <EditorTabs
-<<<<<<< HEAD
                 tabs={detailTabs}
                 active={config.showAST ?? false}
                 change={(v): void => setConfig({ showAST: v })}
-=======
-                tabs={['code', 'tsconfig', 'eslintrc']}
-                active={activeTab}
-                change={setTab}
-                showVisualEditor={activeTab !== 'code'}
-                showModal={onVisualEditor}
-              />
-              {(activeVisualEditor === 'eslintrc' && (
-                <ConfigEslint
-                  className={styles.tabCode}
-                  ruleOptions={ruleNames}
-                  config={state.eslintrc}
-                  onChange={setState}
-                />
-              )) ||
-                (activeVisualEditor === 'tsconfig' && (
-                  <ConfigTypeScript
-                    className={styles.tabCode}
-                    config={state.tsconfig}
-                    onChange={setState}
-                  />
-                ))}
-              <div
-                key="monacoEditor"
-                className={clsx(
-                  styles.tabCode,
-                  !!activeVisualEditor && styles.hidden,
-                )}
-              >
-                <EditorEmbed />
-              </div>
-              <LoadingEditor
-                ts={state.ts}
-                fileType={state.fileType}
-                activeTab={activeTab}
-                code={state.code}
-                tsconfig={state.tsconfig}
-                eslintrc={state.eslintrc}
-                sourceType={state.sourceType}
-                showAST={state.showAST}
-                onEsASTChange={setEsAst}
-                onTsASTChange={setTsAST}
-                onScopeChange={setScope}
-                onMarkersChange={setMarkers}
-                selectedRange={selectedRange}
-                onChange={setState}
-                onLoaded={onLoaded}
-                onSelect={setPosition}
->>>>>>> efd6ca9f
               />
               {config.showAST === 'es' && (
                 <ESQueryFilter onChange={setEsQueryFilter} />
