<<<<<<< HEAD
import type { TSESLint } from '@typescript-eslint/utils';
=======
import type { ParseSettings } from '@typescript-eslint/typescript-estree/use-at-your-own-risk';
>>>>>>> 4eb0e3ac

import type { ParseSettings } from './types';

export const defaultParseSettings: ParseSettings = {
  code: '',
  codeFullText: '',
  comment: true,
  comments: [],
  DEPRECATED__createDefaultProgram: false,
  debugLevel: new Set(),
  errorOnUnknownASTType: false,
  extraFileExtensions: [],
  filePath: '',
  jsx: true,
  loc: true,
  log: console.log,
  preserveNodeMaps: true,
  projects: [],
  range: true,
  tokens: [],
  tsconfigRootDir: '/',
  tsconfigMatchCache: new Map(),
  errorOnTypeScriptSyntacticAndSemanticIssues: false,
  EXPERIMENTAL_useSourceOfProjectReferenceRedirect: false,
  singleRun: false,
  programs: null,
  suppressDeprecatedPropertyWarnings: false,
  allowInvalidAST: false,
};

export const PARSER_NAME = '@typescript-eslint/parser';

export const defaultEslintConfig: TSESLint.Linter.Config = {
  parser: PARSER_NAME,
  parserOptions: {
    ecmaFeatures: {
      jsx: false,
      globalReturn: false,
    },
    ecmaVersion: 'latest',
    project: ['./tsconfig.json'],
    sourceType: 'module',
  },
  rules: {},
};<|MERGE_RESOLUTION|>--- conflicted
+++ resolved
@@ -1,36 +1,31 @@
-<<<<<<< HEAD
+import type { ParseSettings } from '@typescript-eslint/typescript-estree/use-at-your-own-risk';
 import type { TSESLint } from '@typescript-eslint/utils';
-=======
-import type { ParseSettings } from '@typescript-eslint/typescript-estree/use-at-your-own-risk';
->>>>>>> 4eb0e3ac
-
-import type { ParseSettings } from './types';
 
 export const defaultParseSettings: ParseSettings = {
+  allowInvalidAST: false,
   code: '',
   codeFullText: '',
   comment: true,
   comments: [],
+  debugLevel: new Set(),
   DEPRECATED__createDefaultProgram: false,
-  debugLevel: new Set(),
+  errorOnTypeScriptSyntacticAndSemanticIssues: false,
   errorOnUnknownASTType: false,
+  EXPERIMENTAL_useSourceOfProjectReferenceRedirect: false,
   extraFileExtensions: [],
   filePath: '',
   jsx: true,
   loc: true,
   log: console.log,
   preserveNodeMaps: true,
+  programs: null,
   projects: [],
   range: true,
+  singleRun: false,
+  suppressDeprecatedPropertyWarnings: false,
   tokens: [],
+  tsconfigMatchCache: new Map(),
   tsconfigRootDir: '/',
-  tsconfigMatchCache: new Map(),
-  errorOnTypeScriptSyntacticAndSemanticIssues: false,
-  EXPERIMENTAL_useSourceOfProjectReferenceRedirect: false,
-  singleRun: false,
-  programs: null,
-  suppressDeprecatedPropertyWarnings: false,
-  allowInvalidAST: false,
 };
 
 export const PARSER_NAME = '@typescript-eslint/parser';
