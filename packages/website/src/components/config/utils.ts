--- conflicted
+++ resolved
@@ -3,7 +3,7 @@
 import json5 from 'json5';
 
 import { isRecord } from '../ast/utils';
-import type { TSConfig } from '../playground/types';
+import type { TSConfig } from '../types';
 import type { ConfigOptionsField, ConfigOptionsType } from './ConfigEditor';
 
 export function parseESLintRC(code?: string): TSESLint.Linter.Config {
@@ -47,7 +47,6 @@
   return JSON.stringify(cfg, null, 2);
 }
 
-<<<<<<< HEAD
 export function fromJson(cfg: string): unknown {
   return JSON.parse(cfg);
 }
@@ -78,38 +77,6 @@
     };
   }
   return null;
-=======
-export function getTypescriptOptions(): OptionDeclarations[] {
-  const allowedCategories = [
-    'Command-line Options',
-    'Projects',
-    'Compiler Diagnostics',
-    'Editor Support',
-    'Output Formatting',
-    'Watch and Build Modes',
-    'Source Map Options',
-  ];
-
-  const filteredNames = [
-    'moduleResolution',
-    'moduleDetection',
-    'plugins',
-    'typeRoots',
-    'jsx',
-  ];
-
-  // @ts-expect-error: definition is not fully correct
-  return (window.ts.optionDeclarations as OptionDeclarations[]).filter(
-    item =>
-      (item.type === 'boolean' ||
-        item.type === 'list' ||
-        item.type instanceof Map) &&
-      item.description &&
-      item.category &&
-      !allowedCategories.includes(item.category.message) &&
-      !filteredNames.includes(item.name),
-  );
->>>>>>> f83a8791
 }
 
 export function schemaToConfigOptions(
