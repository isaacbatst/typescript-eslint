--- conflicted
+++ resolved
@@ -1,34 +1,17 @@
-<<<<<<< HEAD
 import type { TSESLint } from '@typescript-eslint/utils';
 import type { JSONSchema4 } from 'json-schema';
-import json5 from 'json5';
 
 import { isRecord } from '../ast/utils';
+import { parseJSONObject } from '../lib/json';
 import type { TSConfig } from '../types';
 import type { ConfigOptionsField, ConfigOptionsType } from './ConfigEditor';
-=======
-import type * as ts from 'typescript';
-
-import { isRecord } from '../ast/utils';
-import { parseJSONObject, toJson } from '../lib/json';
-import type { EslintRC, TSConfig } from '../types';
->>>>>>> efd6ca9f
 
 export function parseESLintRC(code?: string): TSESLint.Linter.Config {
   if (code) {
     try {
-<<<<<<< HEAD
-      const parsed: unknown = json5.parse(code);
-      if (isRecord(parsed)) {
-        if ('rules' in parsed && isRecord(parsed.rules)) {
-          return parsed as TSESLint.Linter.Config;
-        }
-        return { ...parsed, rules: {} };
-=======
       const parsed = parseJSONObject(code);
       if ('rules' in parsed && isRecord(parsed.rules)) {
-        return parsed as EslintRC;
->>>>>>> efd6ca9f
+        return parsed as TSESLint.Linter.Config;
       }
       return { ...parsed, rules: {} };
     } catch (e) {
@@ -58,15 +41,6 @@
   return { compilerOptions: {} };
 }
 
-<<<<<<< HEAD
-export function toJson(cfg: unknown): string {
-  return JSON.stringify(cfg, null, 2);
-}
-
-export function fromJson(cfg: string): unknown {
-  return JSON.parse(cfg);
-}
-
 export function schemaItemToField(
   name: string,
   item: JSONSchema4,
@@ -93,63 +67,6 @@
     };
   }
   return null;
-=======
-const moduleRegexp = /(module\.exports\s*=)/g;
-
-function constrainedScopeEval(obj: string): unknown {
-  // eslint-disable-next-line @typescript-eslint/no-implied-eval
-  return new Function(`
-    "use strict";
-    var module = { exports: {} };
-    (${obj});
-    return module.exports
-  `)();
-}
-
-export function tryParseEslintModule(value: string): string {
-  try {
-    if (moduleRegexp.test(value)) {
-      const newValue = toJson(constrainedScopeEval(value));
-      if (newValue !== value) {
-        return newValue;
-      }
-    }
-  } catch (e) {
-    console.error(e);
-  }
-  return value;
-}
-
-export function getTypescriptOptions(): ts.OptionDeclarations[] {
-  const allowedCategories = [
-    'Command-line Options',
-    'Projects',
-    'Compiler Diagnostics',
-    'Editor Support',
-    'Output Formatting',
-    'Watch and Build Modes',
-    'Source Map Options',
-  ];
-
-  const filteredNames = [
-    'moduleResolution',
-    'moduleDetection',
-    'plugins',
-    'typeRoots',
-    'jsx',
-  ];
-
-  return window.ts.optionDeclarations.filter(
-    item =>
-      (item.type === 'boolean' ||
-        item.type === 'list' ||
-        item.type instanceof Map) &&
-      item.description &&
-      item.category &&
-      !allowedCategories.includes(item.category.message) &&
-      !filteredNames.includes(item.name),
-  );
->>>>>>> efd6ca9f
 }
 
 export function schemaToConfigOptions(
