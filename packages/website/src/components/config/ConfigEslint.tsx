--- conflicted
+++ resolved
@@ -1,22 +1,16 @@
-<<<<<<< HEAD
-import type { TSESLint } from '@typescript-eslint/utils';
+import { useSystemFile } from '@site/src/components/hooks/useSystemFile';
 import type { JSONSchema4 } from 'json-schema';
-import React, { useCallback, useEffect, useState } from 'react';
-=======
 import React, { useCallback, useEffect, useMemo, useState } from 'react';
->>>>>>> efd6ca9f
 
-import { ensureObject, parseJSONObject, toJson } from '../lib/json';
+import { ensureObject } from '../lib/json';
 import { shallowEqual } from '../lib/shallowEqual';
-<<<<<<< HEAD
 import type { PlaygroundSystem } from '../types';
 import type { ConfigOptionsType } from './ConfigEditor';
 import ConfigEditor from './ConfigEditor';
-import { parseESLintRC, schemaToConfigOptions, toJson } from './utils';
+import { schemaToConfigOptions } from './utils';
 
 export interface ConfigEslintProps {
-  readonly isOpen: boolean;
-  readonly onClose: (isOpen: false) => void;
+  readonly className?: string;
   readonly system: PlaygroundSystem;
 }
 
@@ -34,91 +28,25 @@
   return [];
 }
 
-function ConfigEslint({
-  isOpen,
-  onClose: onCloseProps,
-  system,
-}: ConfigEslintProps): JSX.Element {
+function ConfigEslint({ className, system }: ConfigEslintProps): JSX.Element {
+  const [rawConfig, updateConfigObject] = useSystemFile(system, '/.eslintrc');
+  const configObject = useMemo(() => {
+    return ensureObject(rawConfig?.rules);
+  }, [rawConfig]);
+
   const [options, updateOptions] = useState<ConfigOptionsType[]>([]);
-  const [configObject, updateConfigObject] = useState<TSESLint.Linter.Config>();
 
   useEffect(() => {
-    if (isOpen) {
-      updateOptions(readConfigSchema(system));
-      const config = system.readFile('/.eslintrc');
-      updateConfigObject(parseESLintRC(config));
-    }
-  }, [isOpen, system]);
-
-  const onClose = useCallback(
-    (newRules: Record<string, unknown>) => {
-      if (!shallowEqual(newRules, configObject?.rules)) {
-        system.writeFile(
-          '/.eslintrc',
-          toJson({ ...(configObject ?? {}), rules: newRules }),
-        );
-      }
-      onCloseProps(false);
-    },
-    [onCloseProps, configObject, system],
-=======
-import type { ConfigModel, RuleDetails } from '../types';
-import type { ConfigOptionsField, ConfigOptionsType } from './ConfigEditor';
-import ConfigEditor from './ConfigEditor';
-
-export interface ConfigEslintProps {
-  readonly onChange: (value: Partial<ConfigModel>) => void;
-  readonly ruleOptions: RuleDetails[];
-  readonly config?: string;
-  readonly className?: string;
-}
-
-function ConfigEslint(props: ConfigEslintProps): JSX.Element {
-  const { config, onChange: onChangeProp, ruleOptions, className } = props;
-
-  const [configObject, updateConfigObject] = useState<Record<string, unknown>>(
-    () => ({}),
-  );
-
-  useEffect(() => {
-    updateConfigObject(oldConfig => {
-      const newConfig = ensureObject(parseJSONObject(config).rules);
-      if (shallowEqual(oldConfig, newConfig)) {
-        return oldConfig;
-      }
-      return newConfig;
-    });
-  }, [config]);
-
-  const options = useMemo((): ConfigOptionsType[] => {
-    const mappedRules: ConfigOptionsField[] = ruleOptions.map(item => ({
-      key: item.name,
-      label: item.description,
-      type: 'boolean',
-      defaults: ['error', 2, 'warn', 1, ['error'], ['warn'], [2], [1]],
-    }));
-
-    return [
-      {
-        heading: 'Rules',
-        fields: mappedRules.filter(item => item.key.startsWith('@typescript')),
-      },
-      {
-        heading: 'Core rules',
-        fields: mappedRules.filter(item => !item.key.startsWith('@typescript')),
-      },
-    ];
-  }, [ruleOptions]);
+    updateOptions(readConfigSchema(system));
+  }, [system]);
 
   const onChange = useCallback(
     (newConfig: Record<string, unknown>) => {
-      const parsed = parseJSONObject(config);
-      parsed.rules = newConfig;
-      updateConfigObject(newConfig);
-      onChangeProp({ eslintrc: toJson(parsed) });
+      if (!shallowEqual(newConfig, ensureObject(rawConfig?.rules))) {
+        updateConfigObject({ ...rawConfig, rules: newConfig });
+      }
     },
-    [config, onChangeProp],
->>>>>>> efd6ca9f
+    [rawConfig, updateConfigObject],
   );
 
   return (
