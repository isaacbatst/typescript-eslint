import type { TSESLint } from '@typescript-eslint/utils';
import type * as ts from 'typescript';

<<<<<<< HEAD
=======
export type CompilerFlags = Record<string, unknown>;

export type SourceType = TSESLint.SourceType;

export type RulesRecord = TSESLint.Linter.RulesRecord;

export interface RuleDetails {
  name: string;
  description?: string;
  url?: string;
}

export type TabType = 'code' | 'tsconfig' | 'eslintrc';

export type ConfigFileType = `${ts.Extension}`;

export type ConfigShowAst = false | 'es' | 'ts' | 'scope';

export interface ConfigModel {
  fileType?: ConfigFileType;
  sourceType?: SourceType;
  eslintrc: string;
  tsconfig: string;
  code: string;
  ts: string;
  showAST?: ConfigShowAst;
}

export type SelectedRange = [number, number];

>>>>>>> a35a2bb9
export interface ErrorItem {
  message: string;
  location: string;
  severity: number;
  suggestions: { message: string; fix(): void }[];
  fixer?: { message: string; fix(): void };
}

export interface ErrorGroup {
  group: string;
  uri?: string;
  items: ErrorItem[];
}

export type TSConfig = Record<string, unknown> & {
  compilerOptions: Record<string, unknown>;
};

export type ConfigFileType = `${ts.Extension}`;

export type ConfigShowAst = false | 'es' | 'ts' | 'scope' | 'types';

export interface ConfigModel {
  sourceType?: TSESLint.SourceType;
  eslintrc: string;
  tsconfig: string;
  code: string;
  ts: string;
  showAST?: ConfigShowAst;
  fileType: ConfigFileType;
}

export type PlaygroundSystem = ts.System &
  Required<Pick<ts.System, 'watchFile' | 'deleteFile'>> & {
    removeFile: (fileName: string) => void;
  };<|MERGE_RESOLUTION|>--- conflicted
+++ resolved
@@ -1,8 +1,6 @@
 import type { TSESLint } from '@typescript-eslint/utils';
 import type * as ts from 'typescript';
 
-<<<<<<< HEAD
-=======
 export type CompilerFlags = Record<string, unknown>;
 
 export type SourceType = TSESLint.SourceType;
@@ -19,7 +17,7 @@
 
 export type ConfigFileType = `${ts.Extension}`;
 
-export type ConfigShowAst = false | 'es' | 'ts' | 'scope';
+export type ConfigShowAst = false | 'es' | 'ts' | 'scope' | 'types';
 
 export interface ConfigModel {
   fileType?: ConfigFileType;
@@ -33,7 +31,6 @@
 
 export type SelectedRange = [number, number];
 
->>>>>>> a35a2bb9
 export interface ErrorItem {
   message: string;
   location: string;
@@ -49,24 +46,5 @@
 }
 
 export type TSConfig = Record<string, unknown> & {
-  compilerOptions: Record<string, unknown>;
-};
-
-export type ConfigFileType = `${ts.Extension}`;
-
-export type ConfigShowAst = false | 'es' | 'ts' | 'scope' | 'types';
-
-export interface ConfigModel {
-  sourceType?: TSESLint.SourceType;
-  eslintrc: string;
-  tsconfig: string;
-  code: string;
-  ts: string;
-  showAST?: ConfigShowAst;
-  fileType: ConfigFileType;
-}
-
-export type PlaygroundSystem = ts.System &
-  Required<Pick<ts.System, 'watchFile' | 'deleteFile'>> & {
-    removeFile: (fileName: string) => void;
-  };+  compilerOptions: CompilerFlags;
+};