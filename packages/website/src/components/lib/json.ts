import json5 from 'json5';

import { isRecord } from '../ast/utils';

/**
 * Validates that the passed value is a record, if not return an empty object
 */
export function ensureObject(obj: unknown): Record<string, unknown> {
  return isRecord(obj) ? obj : {};
}

/**
 * Parse a JSON string into an object. If the string is not valid JSON, return an empty object.
 */
export function parseJSONObject(code?: string): Record<string, unknown> {
  if (code) {
    try {
      return ensureObject(json5.parse(code));
    } catch (e) {
      console.error(e);
    }
  }
  return {};
}

<<<<<<< HEAD
export function fromJson(cfg: string): unknown {
  return JSON.parse(cfg);
}

=======
/**
 * Convert a config object to a JSON string
 */
>>>>>>> a35a2bb9
export function toJson(cfg: unknown): string {
  return JSON.stringify(cfg, null, 2);
}

/**
 * Convert a config object to a JSON string, wrapping it in a property
 */
export function toJsonConfig(cfg: unknown, prop: string): string {
  return toJson({ [prop]: cfg });
}<|MERGE_RESOLUTION|>--- conflicted
+++ resolved
@@ -23,16 +23,13 @@
   return {};
 }
 
-<<<<<<< HEAD
 export function fromJson(cfg: string): unknown {
   return JSON.parse(cfg);
 }
 
-=======
 /**
  * Convert a config object to a JSON string
  */
->>>>>>> a35a2bb9
 export function toJson(cfg: unknown): string {
   return JSON.stringify(cfg, null, 2);
 }
