// Jest Snapshot v1, https://goo.gl/fbAQLP

exports[`AST Fixtures legacy-fixtures basics type-import-type AST Alignment - AST 1`] = `
"Snapshot Diff:
- TSESTree
+ Babel

  Program {
    type: 'Program',
    body: Array [
      TSTypeAliasDeclaration {
        type: 'TSTypeAliasDeclaration',
-       declare: false,
        id: Identifier {
          type: 'Identifier',
-         decorators: Array [],
          name: 'A',
-         optional: false,

          range: [78, 79],
          loc: {
            start: { column: 5, line: 3 },
            end: { column: 6, line: 3 },
          },
        },
        typeAnnotation: TSTypeQuery {
          type: 'TSTypeQuery',
          exprName: TSImportType {
            type: 'TSImportType',
-           argument: TSLiteralType {
-             type: 'TSLiteralType',
-             literal: Literal {
-               type: 'Literal',
-               raw: '\\\\'A\\\\'',
-               value: 'A',
+           argument: Literal {
<<<<<<< HEAD
+             type: 'Literal',
+             raw: '\\\\'A\\\\'',
+             value: 'A',

-               range: [96, 99],
-               loc: {
-                 start: { column: 23, line: 3 },
-                 end: { column: 26, line: 3 },
-               },
-             },
-
=======
              type: 'Literal',
              raw: '\\'A\\'',
              value: 'A',

>>>>>>> cea05c8c
              range: [96, 99],
              loc: {
                start: { column: 23, line: 3 },
                end: { column: 26, line: 3 },
              },
            },
-           qualifier: null,
-           typeArguments: null,

            range: [89, 100],
            loc: {
              start: { column: 16, line: 3 },
              end: { column: 27, line: 3 },
            },
          },

          range: [82, 100],
          loc: {
            start: { column: 9, line: 3 },
            end: { column: 27, line: 3 },
          },
        },

        range: [73, 101],
        loc: {
          start: { column: 0, line: 3 },
          end: { column: 28, line: 3 },
        },
      },
      TSTypeAliasDeclaration {
        type: 'TSTypeAliasDeclaration',
-       declare: false,
        id: Identifier {
          type: 'Identifier',
-         decorators: Array [],
          name: 'B',
-         optional: false,

          range: [107, 108],
          loc: {
            start: { column: 5, line: 4 },
            end: { column: 6, line: 4 },
          },
        },
        typeAnnotation: TSImportType {
          type: 'TSImportType',
-         argument: TSLiteralType {
-           type: 'TSLiteralType',
-           literal: Literal {
-             type: 'Literal',
-             raw: '\\'B\\'',
-             value: 'B',
-
-             range: [118, 121],
-             loc: {
-               start: { column: 16, line: 4 },
-               end: { column: 19, line: 4 },
-             },
-           },
+         argument: Literal {
+           type: 'Literal',
+           raw: '\\'B\\'',
+           value: 'B',

            range: [118, 121],
            loc: {
              start: { column: 16, line: 4 },
              end: { column: 19, line: 4 },
            },
          },
          qualifier: Identifier {
            type: 'Identifier',
-           decorators: Array [],
            name: 'X',
-           optional: false,

            range: [123, 124],
            loc: {
              start: { column: 21, line: 4 },
              end: { column: 22, line: 4 },
            },
          },
-         typeArguments: TSTypeParameterInstantiation {
+         typeParameters: TSTypeParameterInstantiation {
            type: 'TSTypeParameterInstantiation',
            params: Array [
              TSTypeReference {
                type: 'TSTypeReference',
                typeName: Identifier {
                  type: 'Identifier',
-                 decorators: Array [],
                  name: 'Y',
-                 optional: false,

                  range: [125, 126],
                  loc: {
                    start: { column: 23, line: 4 },
                    end: { column: 24, line: 4 },
                  },
                },

                range: [125, 126],
                loc: {
                  start: { column: 23, line: 4 },
                  end: { column: 24, line: 4 },
                },
              },
            ],

            range: [124, 127],
            loc: {
              start: { column: 22, line: 4 },
              end: { column: 25, line: 4 },
            },
          },

          range: [111, 127],
          loc: {
            start: { column: 9, line: 4 },
            end: { column: 25, line: 4 },
          },
        },

        range: [102, 128],
        loc: {
          start: { column: 0, line: 4 },
          end: { column: 26, line: 4 },
        },
      },
    ],
    sourceType: 'script',

    range: [73, 129],
    loc: {
      start: { column: 0, line: 3 },
      end: { column: 0, line: 5 },
    },
  }"
`;<|MERGE_RESOLUTION|>--- conflicted
+++ resolved
@@ -31,12 +31,11 @@
 -             type: 'TSLiteralType',
 -             literal: Literal {
 -               type: 'Literal',
--               raw: '\\\\'A\\\\'',
+-               raw: '\\'A\\'',
 -               value: 'A',
 +           argument: Literal {
-<<<<<<< HEAD
 +             type: 'Literal',
-+             raw: '\\\\'A\\\\'',
++             raw: '\\'A\\'',
 +             value: 'A',
 
 -               range: [96, 99],
@@ -46,12 +45,6 @@
 -               },
 -             },
 -
-=======
-              type: 'Literal',
-              raw: '\\'A\\'',
-              value: 'A',
-
->>>>>>> cea05c8c
               range: [96, 99],
               loc: {
                 start: { column: 23, line: 3 },
