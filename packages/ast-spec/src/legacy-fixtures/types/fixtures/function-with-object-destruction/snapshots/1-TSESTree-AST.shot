// Jest Snapshot v1, https://goo.gl/fbAQLP

exports[`AST Fixtures legacy-fixtures types function-with-object-destruction TSESTree - AST 1`] = `
Program {
  type: "Program",
  body: [
    TSTypeAliasDeclaration {
      type: "TSTypeAliasDeclaration",
      declare: false,
      id: Identifier {
        type: "Identifier",
        decorators: Array [],
        name: "foo",
        optional: false,

        range: [78, 81],
        loc: {
          start: { column: 5, line: 3 },
          end: { column: 8, line: 3 },
        },
      },
      typeAnnotation: TSFunctionType {
        type: "TSFunctionType",
        params: [
          ObjectPattern {
            type: "ObjectPattern",
<<<<<<< HEAD
            decorators: Array [],
            optional: false,
            properties: Array [
=======
            properties: [
>>>>>>> cea05c8c
              Property {
                type: "Property",
                computed: false,
                key: Identifier {
                  type: "Identifier",
                  decorators: Array [],
                  name: "a",
                  optional: false,

                  range: [87, 88],
                  loc: {
                    start: { column: 14, line: 3 },
                    end: { column: 15, line: 3 },
                  },
                },
                kind: "init",
                method: false,
                optional: false,
                shorthand: true,
                value: Identifier {
                  type: "Identifier",
                  decorators: Array [],
                  name: "a",
                  optional: false,

                  range: [87, 88],
                  loc: {
                    start: { column: 14, line: 3 },
                    end: { column: 15, line: 3 },
                  },
                },

                range: [87, 88],
                loc: {
                  start: { column: 14, line: 3 },
                  end: { column: 15, line: 3 },
                },
              },
            ],
            typeAnnotation: TSTypeAnnotation {
              type: "TSTypeAnnotation",
              typeAnnotation: TSAnyKeyword {
                type: "TSAnyKeyword",

                range: [92, 95],
                loc: {
                  start: { column: 19, line: 3 },
                  end: { column: 22, line: 3 },
                },
              },

              range: [90, 95],
              loc: {
                start: { column: 17, line: 3 },
                end: { column: 22, line: 3 },
              },
            },

            range: [85, 95],
            loc: {
              start: { column: 12, line: 3 },
              end: { column: 22, line: 3 },
            },
          },
        ],
        returnType: TSTypeAnnotation {
          type: "TSTypeAnnotation",
          typeAnnotation: TSAnyKeyword {
            type: "TSAnyKeyword",

            range: [100, 103],
            loc: {
              start: { column: 27, line: 3 },
              end: { column: 30, line: 3 },
            },
          },

          range: [97, 103],
          loc: {
            start: { column: 24, line: 3 },
            end: { column: 30, line: 3 },
          },
        },

        range: [84, 103],
        loc: {
          start: { column: 11, line: 3 },
          end: { column: 30, line: 3 },
        },
      },

      range: [73, 104],
      loc: {
        start: { column: 0, line: 3 },
        end: { column: 31, line: 3 },
      },
    },
  ],
  sourceType: "script",

  range: [73, 105],
  loc: {
    start: { column: 0, line: 3 },
    end: { column: 0, line: 4 },
  },
}
`;<|MERGE_RESOLUTION|>--- conflicted
+++ resolved
@@ -9,7 +9,7 @@
       declare: false,
       id: Identifier {
         type: "Identifier",
-        decorators: Array [],
+        decorators: [],
         name: "foo",
         optional: false,
 
@@ -24,19 +24,15 @@
         params: [
           ObjectPattern {
             type: "ObjectPattern",
-<<<<<<< HEAD
-            decorators: Array [],
+            decorators: [],
             optional: false,
-            properties: Array [
-=======
             properties: [
->>>>>>> cea05c8c
               Property {
                 type: "Property",
                 computed: false,
                 key: Identifier {
                   type: "Identifier",
-                  decorators: Array [],
+                  decorators: [],
                   name: "a",
                   optional: false,
 
@@ -52,7 +48,7 @@
                 shorthand: true,
                 value: Identifier {
                   type: "Identifier",
-                  decorators: Array [],
+                  decorators: [],
                   name: "a",
                   optional: false,
 
