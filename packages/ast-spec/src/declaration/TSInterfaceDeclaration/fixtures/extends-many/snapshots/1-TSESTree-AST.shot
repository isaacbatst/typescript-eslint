// Jest Snapshot v1, https://goo.gl/fbAQLP

exports[`AST Fixtures declaration TSInterfaceDeclaration extends-many TSESTree - AST 1`] = `
Program {
  type: "Program",
  body: [
    TSInterfaceDeclaration {
      type: "TSInterfaceDeclaration",
      body: TSInterfaceBody {
        type: "TSInterfaceBody",
        body: [],

        range: [28, 30],
        loc: {
          start: { column: 28, line: 1 },
          end: { column: 30, line: 1 },
        },
      },
<<<<<<< HEAD
      declare: false,
      extends: Array [
=======
      extends: [
>>>>>>> cea05c8c
        TSInterfaceHeritage {
          type: "TSInterfaceHeritage",
          expression: Identifier {
            type: "Identifier",
            decorators: Array [],
            name: "A",
            optional: false,

            range: [20, 21],
            loc: {
              start: { column: 20, line: 1 },
              end: { column: 21, line: 1 },
            },
          },

          range: [20, 21],
          loc: {
            start: { column: 20, line: 1 },
            end: { column: 21, line: 1 },
          },
        },
        TSInterfaceHeritage {
          type: "TSInterfaceHeritage",
          expression: Identifier {
            type: "Identifier",
            decorators: Array [],
            name: "B",
            optional: false,

            range: [23, 24],
            loc: {
              start: { column: 23, line: 1 },
              end: { column: 24, line: 1 },
            },
          },

          range: [23, 24],
          loc: {
            start: { column: 23, line: 1 },
            end: { column: 24, line: 1 },
          },
        },
        TSInterfaceHeritage {
          type: "TSInterfaceHeritage",
          expression: Identifier {
            type: "Identifier",
            decorators: Array [],
            name: "C",
            optional: false,

            range: [26, 27],
            loc: {
              start: { column: 26, line: 1 },
              end: { column: 27, line: 1 },
            },
          },

          range: [26, 27],
          loc: {
            start: { column: 26, line: 1 },
            end: { column: 27, line: 1 },
          },
        },
      ],
      id: Identifier {
        type: "Identifier",
        decorators: Array [],
        name: "F",
        optional: false,

        range: [10, 11],
        loc: {
          start: { column: 10, line: 1 },
          end: { column: 11, line: 1 },
        },
      },

      range: [0, 30],
      loc: {
        start: { column: 0, line: 1 },
        end: { column: 30, line: 1 },
      },
    },
  ],
  sourceType: "script",

  range: [0, 31],
  loc: {
    start: { column: 0, line: 1 },
    end: { column: 0, line: 2 },
  },
}
`;<|MERGE_RESOLUTION|>--- conflicted
+++ resolved
@@ -16,17 +16,13 @@
           end: { column: 30, line: 1 },
         },
       },
-<<<<<<< HEAD
       declare: false,
-      extends: Array [
-=======
       extends: [
->>>>>>> cea05c8c
         TSInterfaceHeritage {
           type: "TSInterfaceHeritage",
           expression: Identifier {
             type: "Identifier",
-            decorators: Array [],
+            decorators: [],
             name: "A",
             optional: false,
 
@@ -47,7 +43,7 @@
           type: "TSInterfaceHeritage",
           expression: Identifier {
             type: "Identifier",
-            decorators: Array [],
+            decorators: [],
             name: "B",
             optional: false,
 
@@ -68,7 +64,7 @@
           type: "TSInterfaceHeritage",
           expression: Identifier {
             type: "Identifier",
-            decorators: Array [],
+            decorators: [],
             name: "C",
             optional: false,
 
@@ -88,7 +84,7 @@
       ],
       id: Identifier {
         type: "Identifier",
-        decorators: Array [],
+        decorators: [],
         name: "F",
         optional: false,
 
