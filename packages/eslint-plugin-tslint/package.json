{
  "name": "@typescript-eslint/eslint-plugin-tslint",
<<<<<<< HEAD
  "version": "5.54.0",
=======
  "version": "5.54.1",
  "main": "dist/index.js",
  "typings": "src/index.ts",
>>>>>>> a2494122
  "description": "ESLint plugin that wraps a TSLint configuration and lints the whole source using TSLint",
  "files": [
    "dist",
    "package.json",
    "README.md",
    "LICENSE"
  ],
  "type": "commonjs",
  "exports": {
    ".": {
      "types": "./dist/index.d.ts",
      "default": "./dist/index.js"
    },
    "./package.json": "./package.json"
  },
  "engines": {
    "node": "^14.18.0 || ^16.0.0 || >=18.0.0"
  },
  "repository": {
    "type": "git",
    "url": "https://github.com/typescript-eslint/typescript-eslint.git",
    "directory": "packages/eslint-plugin-tslint"
  },
  "bugs": {
    "url": "https://github.com/typescript-eslint/typescript-eslint/issues"
  },
  "license": "MIT",
  "keywords": [
    "eslint",
    "eslintplugin",
    "eslint-plugin",
    "tslint"
  ],
  "scripts": {
    "build": "tsc -b tsconfig.build.json",
    "clean": "tsc -b tsconfig.build.json --clean",
    "postclean": "rimraf dist && rimraf coverage",
    "format": "prettier --write \"./**/*.{ts,mts,cts,tsx,js,mjs,cjs,jsx,json,md,css}\" --ignore-path ../../.prettierignore",
    "lint": "nx lint",
    "test": "jest --coverage",
    "typecheck": "tsc -p tsconfig.json --noEmit"
  },
  "dependencies": {
    "@typescript-eslint/utils": "5.54.1",
    "lodash": "^4.17.21"
  },
  "peerDependencies": {
    "eslint": "^7.0.0 || ^8.0.0",
    "tslint": "^5.0.0 || ^6.0.0",
    "typescript": "*"
  },
  "devDependencies": {
    "@types/lodash": "*",
<<<<<<< HEAD
    "@typescript-eslint/parser": "5.54.0"
  },
  "funding": {
    "type": "opencollective",
    "url": "https://opencollective.com/typescript-eslint"
=======
    "@typescript-eslint/parser": "5.54.1"
>>>>>>> a2494122
  }
}<|MERGE_RESOLUTION|>--- conflicted
+++ resolved
@@ -1,12 +1,6 @@
 {
   "name": "@typescript-eslint/eslint-plugin-tslint",
-<<<<<<< HEAD
-  "version": "5.54.0",
-=======
   "version": "5.54.1",
-  "main": "dist/index.js",
-  "typings": "src/index.ts",
->>>>>>> a2494122
   "description": "ESLint plugin that wraps a TSLint configuration and lints the whole source using TSLint",
   "files": [
     "dist",
@@ -60,14 +54,10 @@
   },
   "devDependencies": {
     "@types/lodash": "*",
-<<<<<<< HEAD
-    "@typescript-eslint/parser": "5.54.0"
+    "@typescript-eslint/parser": "5.54.1"
   },
   "funding": {
     "type": "opencollective",
     "url": "https://opencollective.com/typescript-eslint"
-=======
-    "@typescript-eslint/parser": "5.54.1"
->>>>>>> a2494122
   }
 }